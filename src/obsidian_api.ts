// --- src/obsidian_api.ts ---
<<<<<<< HEAD
// Encapsulates direct interactions with the Obsidian API (app.vault, app.workspace, etc.).

import { App, TFile, TFolder, TAbstractFile, MarkdownView, FileSystemAdapter, normalizePath, LinkCache, Notice } from "obsidian"; // Keep Notice import if used directly here, though likely better in calling modules
import * as path from "path";
import type ObsidianPythonBridge from "./main"; // Import the main plugin type
import { t } from "./lang/translations"; // Import translation function if needed for errors/logs

// --- Active Note Helpers ---

/**
 * Gets the TFile object for the currently active Markdown note.
 * @param plugin The ObsidianPythonBridge plugin instance.
 * @returns The TFile object or null if no Markdown view is active.
 */
export function getActiveNoteFile(plugin: ObsidianPythonBridge): TFile | null {
	const activeView = plugin.app.workspace.getActiveViewOfType(MarkdownView);
	return activeView?.file ?? null;
}

/**
 * Gets the content of the currently active Markdown note using cachedRead.
 * @param plugin The ObsidianPythonBridge plugin instance.
 * @param returnFormat The desired format for the content ("string" or "lines").
 * @returns The note content as a string, or null if no active note.
 */
export async function getActiveNoteContent(plugin: ObsidianPythonBridge, returnFormat: string = "string"): Promise<string | string[] | null> {
	const file = getActiveNoteFile(plugin);
	if (!file) return null;

	const contentString = await plugin.app.vault.cachedRead(file);

	if (returnFormat === "lines") {
		// Split by newline characters. Handles \n, \r\n, and \r.
		// Using a regex accounts for different line ending types.
		return contentString.split(/\r\n|\r|\n/);
	}
	return contentString; // Default to returning the full string
}

/**
 * Gets the vault-relative path of the currently active Markdown note.
 * @param plugin The ObsidianPythonBridge plugin instance.
 * @returns The relative path string or null.
 */
export function getActiveNoteRelativePath(plugin: ObsidianPythonBridge): string | null { return getActiveNoteFile(plugin)?.path ?? null; }

/**
 * Gets the absolute filesystem path of the currently active Markdown note.
 * @param plugin The ObsidianPythonBridge plugin instance.
 * @returns The absolute path string or null if path cannot be determined.
 */
export function getActiveNoteAbsolutePath(plugin: ObsidianPythonBridge): string | null {
	const file = getActiveNoteFile(plugin);
	if (!file) {
		plugin.logWarn("Cannot get active note absolute path: No active file.");
		return null;
	}

	const adapter = plugin.app.vault.adapter;
	// Check if the adapter is a FileSystemAdapter and has the getFullPath method
	if (adapter instanceof FileSystemAdapter && typeof adapter.getFullPath === 'function') {
		try {
			// file.path is already the normalized vault-relative path
			const absolutePath = adapter.getFullPath(file.path);
			plugin.logDebug(`Returning active note absolute path via getFullPath: ${absolutePath}`);
			// Double-check with Node.js path.isAbsolute for sanity (optional)
			if (!path.isAbsolute(absolutePath)) {
				plugin.logWarn(`getActiveNoteAbsolutePath: Path "${absolutePath}" from getFullPath() not considered absolute by Node.js path.isAbsolute. Check adapter behavior.`);
			}
			return absolutePath;
		} catch (error) {
			plugin.logError(`Error calling adapter.getFullPath for "${file.path}":`, error);
			return null; // Return null if the adapter method fails
		}
	} else {
		plugin.logError("Cannot get active note absolute path: Vault adapter is not FileSystemAdapter or getFullPath is unavailable.");
		// Fallback attempt (less reliable, kept as last resort - consider removing)
		// const vaultPath = getCurrentVaultAbsolutePath(plugin);
		// if (vaultPath) {
		//     let joinedPath = path.join(vaultPath, file.path);
		//     let normalized = normalizePath(joinedPath);
		//     // Attempt correction (less reliable than getFullPath)
		//     if (vaultPath.startsWith('/') && !normalized.startsWith('/')) {
		//         normalized = '/' + normalized;
		//     } else if (/^[a-zA-Z]:\\/.test(vaultPath) && !/^[a-zA-Z]:\\/.test(normalized)) {
        //         // Basic check if Windows path lost its drive letter - very unlikely with path.join
        //         plugin.logWarn("Potential Windows path issue after join/normalize.");
        //     }
		//     return normalized;
		// }
		return null; // Return null if adapter method is unavailable and fallback fails
	}
}

/**
 * Gets the title (basename) of the currently active Markdown note.
 * @param plugin The ObsidianPythonBridge plugin instance.
 * @returns The title string or null.
 */
export function getActiveNoteTitle(plugin: ObsidianPythonBridge): string | null { return getActiveNoteFile(plugin)?.basename ?? null; }

/**
 * Gets the parsed frontmatter of the currently active Markdown note.
 * @param plugin The ObsidianPythonBridge plugin instance.
 * @returns The frontmatter object or null.
 */
export async function getActiveNoteFrontmatter(plugin: ObsidianPythonBridge): Promise<Record<string, any> | null> {
	const file = getActiveNoteFile(plugin);
	if (!file) return null;
	const metadata = plugin.app.metadataCache.getFileCache(file);
	return metadata?.frontmatter ?? null;
}

// --- General Vault/File Helpers ---

/**
 * Gets the absolute path of the current vault.
 * @param plugin The ObsidianPythonBridge plugin instance.
 * @returns The absolute path string or null if unavailable.
 */
export function getCurrentVaultAbsolutePath(plugin: ObsidianPythonBridge): string | null {
	const adapter = plugin.app.vault.adapter;
	if (adapter instanceof FileSystemAdapter && adapter.getBasePath) return adapter.getBasePath();
	plugin.logWarn("Vault adapter is not FileSystemAdapter or lacks getBasePath method.");
	return null;
}

/**
 * Gets the list of all Markdown file paths in the vault.
 * @param plugin The ObsidianPythonBridge plugin instance.
 * @returns An array of vault-relative paths.
 */
export function getAllNotePaths(plugin: ObsidianPythonBridge, absolute: boolean = false): string[] {
	const relativePaths = plugin.app.vault.getMarkdownFiles().map((f) => f.path);
	if (absolute) {
		const vaultPath = getCurrentVaultAbsolutePath(plugin);
		if (!vaultPath) {
			plugin.logError("Cannot return absolute paths: Vault path unavailable for get_all_note_paths.");
			// Throw an error as the Python client expects this possibility.
			throw new Error("Cannot get absolute note paths: Vault absolute path is unavailable.");
		}
		// Ensure vaultPath doesn't have a trailing separator for consistent joining
		const cleanVaultPath = vaultPath.endsWith(path.sep) ? vaultPath.slice(0, -1) : vaultPath;
		return relativePaths.map(p => normalizePath(path.join(cleanVaultPath, p)));
	}
	return relativePaths;
}

/**
 * Retrieves the full content of a specific note.
 * @param plugin The ObsidianPythonBridge plugin instance.
 * @param relativePath The vault-relative path to the note.
 * @returns The content of the note.
 * @throws Error if the file is not found or is not a TFile.
 */
export async function getNoteContentByPath(plugin: ObsidianPythonBridge, relativePath: string): Promise<string> {
	const normalizedPath = normalizePath(relativePath);
	const file = plugin.app.vault.getFileByPath(normalizedPath); // Use getFileByPath
	if (!file) throw new Error(`File not found at path: ${normalizedPath}`);
	return plugin.app.vault.cachedRead(file); // Use cachedRead
}

/**
 * Retrieves the parsed frontmatter of a specific note.
 * @param plugin The ObsidianPythonBridge plugin instance.
 * @param relativePath The vault-relative path to the note.
 * @returns The parsed frontmatter object, or null if no frontmatter exists or file not found.
 */
export async function getNoteFrontmatterByPath(plugin: ObsidianPythonBridge, relativePath: string): Promise<Record<string, any> | null> {
	const normalizedPath = normalizePath(relativePath);
	const metadata = plugin.app.metadataCache.getCache(normalizedPath);
	if (!metadata) {
		const fileExists = !!plugin.app.vault.getFileByPath(normalizedPath); // Use getFileByPath
		if (!fileExists) { plugin.logDebug(`File not found at path for frontmatter lookup: ${normalizedPath}`); return null; }
		plugin.logDebug(`No metadata cache found for existing file: ${normalizedPath}`);
		return null;
	}
	return metadata.frontmatter ?? null;
}

/**
 * Modifies the content of a note specified by its vault-relative path using app.vault.modify.
 * @param plugin The ObsidianPythonBridge plugin instance.
 * @param relativePath The vault-relative path of the note to modify.
 * @param newContent The new full content for the note.
 * @throws Error if the file is not found or modification fails.
 */
export async function modifyNoteContentByRelativePath(plugin: ObsidianPythonBridge, relativePath: string, newContent: string): Promise<void> {
	const normalizedPath = normalizePath(relativePath);
	const file = plugin.app.vault.getFileByPath(normalizedPath); // Use getFileByPath
	if (!file) throw new Error(`Cannot modify note: File not found in vault at path: ${normalizedPath}`);
	plugin.logDebug(`Attempting to modify note via Vault API: ${normalizedPath}`);
	try {
		await plugin.app.vault.modify(file, newContent);
		plugin.logInfo(`Note modified successfully: ${normalizedPath}`);
	} catch (error) {
		plugin.logError(`Error during app.vault.modify for ${normalizedPath}:`, error);
		throw new Error(`Vault API failed to modify ${normalizedPath}: ${error instanceof Error ? error.message : String(error)}`);
	}
}

/**
 * Creates a new note in the vault.
 * @param plugin The ObsidianPythonBridge plugin instance.
 * @param relativePath Vault-relative path for the new note (including .md).
 * @param content Initial content for the note.
 * @returns The created TFile object.
 * @throws Error if creation fails (e.g., file exists, invalid path).
 */
export async function createNote(plugin: ObsidianPythonBridge, relativePath: string, content: string): Promise<TFile> {
	const normalizedPath = normalizePath(relativePath);
	plugin.logDebug(`Attempting to create note: ${normalizedPath}`);
	try {
		const existingFile = plugin.app.vault.getFileByPath(normalizedPath); // Use getFileByPath
		if (existingFile) throw new Error(`File already exists at path: ${normalizedPath}`);
		const file = await plugin.app.vault.create(normalizedPath, content);
		plugin.logInfo(`Note created successfully: ${normalizedPath}`);
		return file;
	} catch (error) {
		plugin.logError(`Error creating note ${normalizedPath}:`, error);
		throw new Error(`Failed to create note "${normalizedPath}": ${error instanceof Error ? error.message : String(error)}`);
	}
}

/**
 * Checks if a file or folder exists using the vault adapter.
 * @param plugin The ObsidianPythonBridge plugin instance.
 * @param relativePath Vault-relative path to check.
 * @returns True if the path exists, false otherwise.
 * @throws Error if the adapter check fails unexpectedly.
 */
export async function checkPathExists(plugin: ObsidianPythonBridge, relativePath: string): Promise<boolean> {
	const normalizedPath = normalizePath(relativePath);
	try {
		const exists = await plugin.app.vault.adapter.exists(normalizedPath);
		plugin.logDebug(`Path exists check for "${normalizedPath}": ${exists}`);
		return exists;
	} catch (error) {
		plugin.logError(`Error checking existence for path ${normalizedPath}:`, error);
		throw new Error(`Failed to check existence for path "${normalizedPath}": ${error instanceof Error ? error.message : String(error)}`);
	}
}

/**
 * Deletes a file or folder (moves to trash or permanently).
 * @param plugin The ObsidianPythonBridge plugin instance.
 * @param relativePath Vault-relative path of the item to delete.
 * @param permanently If true, delete permanently. Defaults to false (move to trash).
 * @throws Error if the item is not found or deletion fails.
 */
export async function deletePath(plugin: ObsidianPythonBridge, relativePath: string, permanently: boolean = false): Promise<void> {
	const normalizedPath = normalizePath(relativePath);
	plugin.logDebug(`Attempting to delete path: ${normalizedPath} (Permanently: ${permanently})`);
	const fileOrFolder = plugin.app.vault.getAbstractFileByPath(normalizedPath); // Keep getAbstractFileByPath here, as it can be either file or folder
	if (!fileOrFolder) throw new Error(`Cannot delete: Path not found at "${normalizedPath}"`);
	try {
		if (permanently) {
			plugin.logWarn(`Permanently deleting path: ${normalizedPath}`);
			await plugin.app.vault.delete(fileOrFolder, true); // true for 'force' permanent delete
		} else {
			plugin.logDebug(`Moving path to trash: ${normalizedPath}`);
			// Use fileManager.trashFile for moving to Obsidian/system trash
			await plugin.app.fileManager.trashFile(fileOrFolder);
		}
	plugin.logInfo(`Path deleted successfully: ${normalizedPath} (Permanently: ${permanently})`);
	} catch (error) {
		plugin.logError(`Error deleting path ${normalizedPath}:`, error);
		throw new Error(`Failed to delete path "${normalizedPath}": ${error instanceof Error ? error.message : String(error)}`);
	}
}

/**
 * Renames or moves a file or folder within the vault.
 * @param plugin The ObsidianPythonBridge plugin instance.
 * @param oldRelativePath Current vault-relative path.
 * @param newRelativePath Desired new vault-relative path.
 * @throws Error if the old path is not found, the new path is invalid, or rename fails.
 */
export async function renamePath(plugin: ObsidianPythonBridge, oldRelativePath: string, newRelativePath: string): Promise<void> {
	const normalizedOldPath = normalizePath(oldRelativePath);
	const normalizedNewPath = normalizePath(newRelativePath);
	plugin.logDebug(`Attempting to rename/move: ${normalizedOldPath} -> ${normalizedNewPath}`);

	const fileOrFolder = plugin.app.vault.getAbstractFileByPath(normalizedOldPath);
	if (!fileOrFolder) throw new Error(`Cannot rename: Source path not found at "${normalizedOldPath}"`);
	if (normalizedOldPath === normalizedNewPath) throw new Error(`Cannot rename: Old path and new path are identical "${normalizedOldPath}"`);
	const destinationExists = plugin.app.vault.getAbstractFileByPath(normalizedNewPath);
	if (destinationExists) throw new Error(`Cannot rename: Destination path already exists "${normalizedNewPath}"`);

	try {
		// Use fileManager.renameFile for updating links and respecting user preferences
		await plugin.app.fileManager.renameFile(fileOrFolder, normalizedNewPath);
		plugin.logInfo(`Path renamed/moved successfully: ${normalizedOldPath} -> ${normalizedNewPath}`);
	} catch (error) {
		plugin.logError(`Error renaming path ${normalizedOldPath} to ${normalizedNewPath}:`, error);
		throw new Error(`Failed to rename path "${normalizedOldPath}" to "${normalizedNewPath}": ${error instanceof Error ? error.message : String(error)}`);
	}
}

/**
 * Creates a new folder in the vault.
 * @param plugin The ObsidianPythonBridge plugin instance.
 * @param relativePath Vault-relative path for the new folder.
 * @throws Error if creation fails (e.g., folder exists, invalid path).
 */
export async function createFolder(plugin: ObsidianPythonBridge, relativePath: string): Promise<void> {
	const normalizedPath = normalizePath(relativePath);
	plugin.logDebug(`Attempting to create folder: ${normalizedPath}`);
	try {
		const existingPath = plugin.app.vault.getFolderByPath(normalizedPath); // Use getFolderByPath
		if (existingPath) throw new Error(`Folder already exists at "${normalizedPath}".`);
		await plugin.app.vault.createFolder(normalizedPath);
		plugin.logInfo(`Folder created successfully: ${normalizedPath}`);
	} catch (error) {
		plugin.logError(`Error creating folder ${normalizedPath}:`, error);
		throw new Error(`Failed to create folder "${normalizedPath}": ${error instanceof Error ? error.message : String(error)}`);
	}
}

/**
 * Lists files and subfolders within a given vault folder path.
 * @param plugin The ObsidianPythonBridge plugin instance.
 * @param relativePath Vault-relative path of the folder to list. Use "" for root.
 * @returns An object containing lists of relative file and folder paths.
 * @throws Error if the path is not found, not a folder, or listing fails.
 */
export async function listFolder(plugin: ObsidianPythonBridge, relativePath: string): Promise<{ files: string[]; folders: string[] }> {
	const normalizedPath = normalizePath(relativePath);
	plugin.logDebug(`Attempting to list folder contents: ${normalizedPath}`);
	try {
		const listResult = await plugin.app.vault.adapter.list(normalizedPath);
		plugin.logDebug(`Folder listed successfully: ${normalizedPath}`);
		return { files: listResult.files || [], folders: listResult.folders || [] };
	} catch (error) {
		plugin.logError(`Error listing folder ${normalizedPath}:`, error);
		const pathExists = await checkPathExists(plugin, normalizedPath);
		if (!pathExists) throw new Error(`Cannot list folder: Path not found at "${normalizedPath}"`);
		else throw new Error(`Failed to list folder "${normalizedPath}": ${error instanceof Error ? error.message : String(error)} (Is it a folder?)`);
	}
}

/**
 * Retrieves outgoing links (including embeds) from a note's metadata cache.
 * @param plugin The ObsidianPythonBridge plugin instance.
 * @param relativePath Vault-relative path of the note.
 * @returns A list of outgoing link strings.
 * @throws Error if the note is not found or metadata cannot be retrieved.
 */
export function getLinks(plugin: ObsidianPythonBridge, relativePath: string): string[] {
	const normalizedPath = normalizePath(relativePath);
	plugin.logDebug(`Attempting to get outgoing links for: ${normalizedPath}`);
	const metadata = plugin.app.metadataCache.getCache(normalizedPath);
	if (!metadata) {
		const fileExists = !!plugin.app.vault.getFileByPath(normalizedPath); // Use getFileByPath
		if (!fileExists) throw new Error(`Cannot get links: File not found at path "${normalizedPath}"`);
		else { plugin.logWarn(`No metadata cache found for file "${normalizedPath}" to get links.`); return []; }
	}
	const outgoingLinks: string[] = [];
	if (metadata.links) metadata.links.forEach((link) => outgoingLinks.push(link.link));
	if (metadata.embeds) metadata.embeds.forEach((embed) => outgoingLinks.push(embed.link));
	const uniqueLinks = Array.from(new Set(outgoingLinks));
	plugin.logDebug(`Found ${uniqueLinks.length} unique outgoing links/embeds for ${normalizedPath}.`);
	return uniqueLinks;
}

/**
 * Retrieves backlinks for a specific note, optionally using the Backlink Cache plugin.
 * @param plugin The ObsidianPythonBridge plugin instance.
 * @param targetPath Vault-relative path of the target note.
 * @param useCacheIfAvailable Attempt to use Backlink Cache plugin if available.
 * @param cacheMode 'fast' or 'safe' mode for Backlink Cache plugin.
 * @returns A dictionary mapping source file paths to their LinkCache arrays.
 * @throws Error if the target file is not found or backlink retrieval fails.
 */
export async function getBacklinks(plugin: ObsidianPythonBridge, targetPath: string, useCacheIfAvailable: boolean, cacheMode: "fast" | "safe"): Promise<Record<string, LinkCache[]>> {
	plugin.logDebug(`Handling get_backlinks for: ${targetPath}, useCache: ${useCacheIfAvailable}, mode: ${cacheMode}`);
	const targetFile = plugin.app.vault.getFileByPath(targetPath); // Use getFileByPath
	if (!targetFile) throw new Error(`File not found at path: ${targetPath}`);
	let backlinksResult: Record<string, LinkCache[]> | null = null;
	let errorOccurred: string | null = null;
	// @ts-ignore: Accessing internal 'plugins' property which is not part of the public API.
	const isCachePluginEnabled = (plugin.app as any).plugins.enabledPlugins.has("backlink-cache");
	const attemptCacheFeatures = useCacheIfAvailable && isCachePluginEnabled;
	// @ts-ignore: Accessing 'getBacklinksForFile' which might be monkey-patched by 'backlink-cache' plugin.
	const getBacklinksFn = (plugin.app.metadataCache as any).getBacklinksForFile;
	if (typeof getBacklinksFn !== "function") { plugin.logError("Native function app.metadataCache.getBacklinksForFile not found!"); throw new Error("Obsidian's native getBacklinksForFile function is missing."); }
	try {
		if (attemptCacheFeatures && cacheMode === "safe") {
			// @ts-ignore: Accessing '.safe' property potentially added by 'backlink-cache' plugin.
			if (typeof getBacklinksFn.safe === "function") {
				plugin.logDebug("Attempting to call getBacklinksForFile.safe() (provided by backlink-cache)");
				// @ts-ignore: Calling potentially monkey-patched '.safe' method.
				backlinksResult = await getBacklinksFn.safe.call(plugin.app.metadataCache, targetFile);
				plugin.logDebug("Call to getBacklinksForFile.safe() completed.");
			} else {
				plugin.logWarn("Requested 'safe' mode, but getBacklinksForFile.safe function not found. Falling back to standard call.");
				backlinksResult = getBacklinksFn.call(plugin.app.metadataCache, targetFile);
			}
		} else {
			if (attemptCacheFeatures) plugin.logDebug("Calling standard getBacklinksForFile (using backlink-cache 'fast' mode if active)");
			else plugin.logDebug("Calling standard getBacklinksForFile (native Obsidian implementation)");
			backlinksResult = getBacklinksFn.call(plugin.app.metadataCache, targetFile);
			plugin.logDebug("Standard call to getBacklinksForFile completed.");
		}
	} catch (error) {
		plugin.logError(`Error during getBacklinksForFile call (mode: ${attemptCacheFeatures ? cacheMode : "native"}):`, error);
		errorOccurred = `Error retrieving backlinks: ${error instanceof Error ? error.message : String(error)}`;
	}
	if (errorOccurred) throw new Error(errorOccurred);
	else if (backlinksResult !== null) {
		plugin.logDebug("Raw backlinks result from API/Native:", backlinksResult);
		const serializableBacklinks: Record<string, LinkCache[]> = {};
		try {
			// The structure returned by the cache plugin seems to be { data: Map<string, LinkCache[]> }
			// The native one might be different, adjust based on observation if needed.
			// @ts-ignore: Accessing 'data' property which might exist on the result from 'backlink-cache'.
			const backlinksMap = (backlinksResult as any)?.data;
			if (backlinksMap instanceof Map) {
				plugin.logDebug(`Iterating through Map with ${backlinksMap.size} entries.`);
				for (const [sourcePath, linkCacheArray] of backlinksMap.entries()) {
					if (typeof sourcePath === "string" && Array.isArray(linkCacheArray)) serializableBacklinks[sourcePath] = linkCacheArray;
					else plugin.logWarn(`Skipping invalid entry in backlinks Map: Key=${sourcePath}, Value type=${typeof linkCacheArray}`);
				}
			} else {
				// Fallback or handle native structure if different
				// Assuming native might return Record<string, LinkCache[]> directly?
				if (typeof backlinksResult === 'object' && backlinksResult !== null && !(backlinksResult instanceof Map)) {
					plugin.logWarn("Backlinks result was not the expected Map structure. Assuming Record<string, LinkCache[]>.", backlinksResult);
					// Directly assign if it looks like the right structure
					// This part might need refinement based on testing native behavior without the cache plugin
					Object.assign(serializableBacklinks, backlinksResult);
				} else {
					plugin.logWarn("Backlinks result did not contain the expected 'data' Map structure or a direct Record. Raw result:", backlinksResult);
				}
			}
			plugin.logDebug("Serializable backlinks data prepared:", serializableBacklinks);
			return serializableBacklinks;
		} catch (conversionError) {
			plugin.logError("Error converting backlinks result to serializable format:", conversionError);
			throw new Error(`Failed to process backlink data: ${conversionError instanceof Error ? conversionError.message : String(conversionError)}`);
		}
	} else {
		// This case should ideally not be reached if errorOccurred is handled correctly
		plugin.logError(`Failed to retrieve backlinks for ${targetPath} using any method. Returning error.`);
		throw new Error(`Failed to retrieve backlinks for ${targetPath} using any method.`);
	}
}

// --- Editor Helpers ---

/**
 * Gets the currently selected text in the active Markdown editor.
 * @param plugin The ObsidianPythonBridge plugin instance.
 * @returns The selected text (can be an empty string if nothing is selected).
 * @throws Error if no Markdown view/editor is active.
 */
export function getSelectedText(plugin: ObsidianPythonBridge): string {
	const view = plugin.app.workspace.getActiveViewOfType(MarkdownView);
	if (!view) throw new Error("No active Markdown view found.");
	const editor = view.editor;
	if (!editor) throw new Error("Active Markdown view does not have an editor instance.");
	return editor.getSelection();
}

/**
 * Replaces the currently selected text in the active Markdown editor.
 * If no text is selected, inserts the text at the cursor position.
 * @param plugin The ObsidianPythonBridge plugin instance.
 * @param replacement The text to insert or replace the selection with.
 * @throws Error if no Markdown view/editor is active.
 */
export function replaceSelectedText(plugin: ObsidianPythonBridge, replacement: string): void {
	const view = plugin.app.workspace.getActiveViewOfType(MarkdownView);
	if (!view) throw new Error("No active Markdown view found to replace selection in.");
	const editor = view.editor;
	if (!editor) throw new Error("Active Markdown view does not have an editor instance.");
	editor.replaceSelection(replacement);
}

/**
 * Opens a note in the Obsidian workspace.
 * @param plugin The ObsidianPythonBridge plugin instance.
 * @param relativePath The vault-relative path of the note to open (e.g., "Folder/Note.md").
 * @param newLeaf If true, opens the note in a new leaf (tab/split). Defaults to false.
 * @throws Error if the file cannot be opened (e.g., not found, invalid path).
 */
export async function openNote(plugin: ObsidianPythonBridge, relativePath: string, newLeaf: boolean = false): Promise<void> {
	const normalizedPath = normalizePath(relativePath);
	plugin.logDebug(`Requesting to open note: ${normalizedPath} (newLeaf: ${newLeaf})`);
	try {
		await plugin.app.workspace.openLinkText(normalizedPath, "", newLeaf ? "split" : false); // sourcePath // PaneType or boolean
		plugin.logInfo(`Successfully requested to open ${normalizedPath}`);
	} catch (error) {
		plugin.logError(`Failed to open link text "${normalizedPath}":`, error);
		throw new Error(`Could not open note "${normalizedPath}": ${error instanceof Error ? error.message : String(error)}`);
	}
}

/**
 * Retrieves context information about the active editor.
 * @param plugin The ObsidianPythonBridge plugin instance.
 * @returns An object with editor context, or null if no editor is active.
 * @throws Error if accessing editor properties fails unexpectedly.
 */
export function getEditorContext(plugin: ObsidianPythonBridge): Record<string, any> | null {
	const view = plugin.app.workspace.getActiveViewOfType(MarkdownView);
	if (!view || !view.editor) { plugin.logDebug("No active Markdown editor found for get_editor_context."); return null; }
	const editor = view.editor;
	try {
		const cursor = editor.getCursor();
		const lineCount = editor.lineCount();
		const context = { cursor: { line: cursor.line, ch: cursor.ch }, line_count: lineCount };
		plugin.logDebug("Retrieved editor context:", context);
		return context;
	} catch (error) {
		plugin.logError("Error retrieving editor context:", error);
		throw new Error(`Failed to get editor context: ${error instanceof Error ? error.message : String(error)}`);
	}
}

// --- Other Obsidian Info Helpers ---

/**
 * Gets the current language setting of Obsidian.
 * @param plugin The ObsidianPythonBridge plugin instance.
 * @returns The language code (e.g., 'en', 'fr') or 'en' as default.
 */
export function getObsidianLanguage(plugin: ObsidianPythonBridge): string {
	const obsidianLang = localStorage.getItem("language");
	if (obsidianLang) { plugin.logDebug(`Obsidian language from localStorage: ${obsidianLang}`); return obsidianLang; }
	try {
		// @ts-ignore - Accessing moment which is globally available in Obsidian
		const momentLocale = moment.locale();
		if (momentLocale) { plugin.logDebug(`Obsidian language from moment.locale(): ${momentLocale}`); return momentLocale; }
	} catch (e) { plugin.logWarn("Could not get language via moment.locale()", e); }
	plugin.logWarn("Could not determine Obsidian language, defaulting to 'en'.");
	return "en";
}

/**
 * Gets the name of the current vault.
 * @param plugin The ObsidianPythonBridge plugin instance.
 * @returns The vault name string.
 * @throws Error if retrieval fails.
 */
export function getVaultName(plugin: ObsidianPythonBridge): string {
	try {
		const vaultName = plugin.app.vault.getName();
		plugin.logDebug(`Retrieved vault name: ${vaultName}`);
		return vaultName;
	} catch (error) {
		plugin.logError("Error retrieving vault name:", error);
		throw new Error(`Failed to get vault name: ${error instanceof Error ? error.message : String(error)}`);
	}
}

/**
 * Determines the current theme mode (light or dark).
 * @param plugin The ObsidianPythonBridge plugin instance.
 * @returns 'light' or 'dark'.
 * @throws Error if checking fails.
 */
export function getThemeMode(plugin: ObsidianPythonBridge): "light" | "dark" {
	try {
		const isDark = document.body.classList.contains("theme-dark");
		const mode = isDark ? "dark" : "light";
		plugin.logDebug(`Determined theme mode: ${mode}`);
		return mode;
	} catch (error) {
		plugin.logError("Error checking document.body for theme class:", error);
		throw new Error(`Failed to determine theme mode: ${error instanceof Error ? error.message : String(error)}`);
	}
}

// --- Temporarily Disabled API Functions ---
// Keep these placeholders to avoid breaking imports if they are re-enabled later

/**
 * Executes an Obsidian command by its ID. (Temporarily Disabled)
 * @param plugin The ObsidianPythonBridge plugin instance.
 * @param commandId The ID of the command to execute.
 * @throws Error always (feature disabled).
 */
export function runObsidianCommand(plugin: ObsidianPythonBridge, commandId: string): void {
	plugin.logError("run_obsidian_command is temporarily disabled due to build issues.");
	throw new Error("run_obsidian_command is temporarily disabled.");
	// Original logic:
	// plugin.logDebug(`Attempting to execute command ID: ${commandId}`);
	// try {
	//  const success = plugin.app.commands.executeCommandById(commandId);
	//  if (!success) {
	//      const commandExists = !!plugin.app.commands.commands[commandId];
	//      if (!commandExists) throw new Error(`Command with ID "${commandId}" not found.`);
	//      else throw new Error(`Command "${commandId}" could not be executed (possibly disabled or inactive).`);
	//  }
	//  plugin.logInfo(`Command executed successfully: ${commandId}`);
	// } catch (error) {
	//  plugin.logError(`Error executing command ${commandId}:`, error);
	//  throw new Error(`Failed to execute command "${commandId}": ${error instanceof Error ? error.message : String(error)}`);
	// }
}

/**
 * Retrieves all unique tags from the Obsidian metadata cache. (Temporarily Disabled)
 * @param plugin The ObsidianPythonBridge plugin instance.
 * @returns A sorted list of unique tags (including '#').
 * @throws Error always (feature disabled).
 */
export function getAllTags(plugin: ObsidianPythonBridge): string[] {
	plugin.logError("get_all_tags is temporarily disabled due to build issues.");
	throw new Error("get_all_tags is temporarily disabled.");
	// Original logic:
	// try {
	//  const tagsObject = plugin.app.metadataCache.getAllTags();
	//  const tagsArray = Object.keys(tagsObject);
	//  tagsArray.sort();
	//  plugin.logDebug(`Retrieved ${tagsArray.length} unique tags directly via getAllTags().`);
	//  return tagsArray;
	// } catch (error) {
	//  plugin.logError("Error retrieving tags using metadataCache.getAllTags():", error);
	//  throw new Error(`Failed to get tags using getAllTags(): ${error instanceof Error ? error.message : String(error)}`);
	// }
}
=======
// Index file that re-exports all API functions from individual modules.
// This maintains backward compatibility while providing a modular structure.

// Active Note Operations
export { getActiveNoteFile } from './api/active-note-file';
export { getActiveNoteContent } from './api/active-note-content';
export {
  getActiveNoteRelativePath,
  getActiveNoteAbsolutePath,
  getActiveNoteTitle,
} from './api/active-note-path';
export { getActiveNoteFrontmatter } from './api/active-note-frontmatter';

// Vault Operations
export {
  getCurrentVaultAbsolutePath,
  getAllNotePaths,
  getVaultName,
} from './api/vault-info';
export {
  getNoteContentByPath,
  modifyNoteContentByRelativePath,
} from './api/note-content';
export { getNoteFrontmatterByPath } from './api/note-frontmatter';
export {
  createNote,
  checkPathExists,
  deletePath,
  renamePath,
} from './api/note-crud';
export { createFolder, listFolder } from './api/folder-operations';

// Link Operations
export { getLinks } from './api/links';
export { getBacklinks } from './api/backlinks';

// Editor Operations
export { getSelectedText, replaceSelectedText } from './api/editor-selection';
export { getEditorContext } from './api/editor-context';
export { openNote } from './api/note-opening';

// Theme Operations
export { getThemeMode } from './api/theme-mode';
export { toggleTheme } from './api/theme-control';

// Utility Operations
export { getObsidianLanguage } from './api/obsidian-info';
export { runObsidianCommand } from './api/commands';
export { getAllTags } from './api/tags';
>>>>>>> 05578162
<|MERGE_RESOLUTION|>--- conflicted
+++ resolved
@@ -1,629 +1,4 @@
 // --- src/obsidian_api.ts ---
-<<<<<<< HEAD
-// Encapsulates direct interactions with the Obsidian API (app.vault, app.workspace, etc.).
-
-import { App, TFile, TFolder, TAbstractFile, MarkdownView, FileSystemAdapter, normalizePath, LinkCache, Notice } from "obsidian"; // Keep Notice import if used directly here, though likely better in calling modules
-import * as path from "path";
-import type ObsidianPythonBridge from "./main"; // Import the main plugin type
-import { t } from "./lang/translations"; // Import translation function if needed for errors/logs
-
-// --- Active Note Helpers ---
-
-/**
- * Gets the TFile object for the currently active Markdown note.
- * @param plugin The ObsidianPythonBridge plugin instance.
- * @returns The TFile object or null if no Markdown view is active.
- */
-export function getActiveNoteFile(plugin: ObsidianPythonBridge): TFile | null {
-	const activeView = plugin.app.workspace.getActiveViewOfType(MarkdownView);
-	return activeView?.file ?? null;
-}
-
-/**
- * Gets the content of the currently active Markdown note using cachedRead.
- * @param plugin The ObsidianPythonBridge plugin instance.
- * @param returnFormat The desired format for the content ("string" or "lines").
- * @returns The note content as a string, or null if no active note.
- */
-export async function getActiveNoteContent(plugin: ObsidianPythonBridge, returnFormat: string = "string"): Promise<string | string[] | null> {
-	const file = getActiveNoteFile(plugin);
-	if (!file) return null;
-
-	const contentString = await plugin.app.vault.cachedRead(file);
-
-	if (returnFormat === "lines") {
-		// Split by newline characters. Handles \n, \r\n, and \r.
-		// Using a regex accounts for different line ending types.
-		return contentString.split(/\r\n|\r|\n/);
-	}
-	return contentString; // Default to returning the full string
-}
-
-/**
- * Gets the vault-relative path of the currently active Markdown note.
- * @param plugin The ObsidianPythonBridge plugin instance.
- * @returns The relative path string or null.
- */
-export function getActiveNoteRelativePath(plugin: ObsidianPythonBridge): string | null { return getActiveNoteFile(plugin)?.path ?? null; }
-
-/**
- * Gets the absolute filesystem path of the currently active Markdown note.
- * @param plugin The ObsidianPythonBridge plugin instance.
- * @returns The absolute path string or null if path cannot be determined.
- */
-export function getActiveNoteAbsolutePath(plugin: ObsidianPythonBridge): string | null {
-	const file = getActiveNoteFile(plugin);
-	if (!file) {
-		plugin.logWarn("Cannot get active note absolute path: No active file.");
-		return null;
-	}
-
-	const adapter = plugin.app.vault.adapter;
-	// Check if the adapter is a FileSystemAdapter and has the getFullPath method
-	if (adapter instanceof FileSystemAdapter && typeof adapter.getFullPath === 'function') {
-		try {
-			// file.path is already the normalized vault-relative path
-			const absolutePath = adapter.getFullPath(file.path);
-			plugin.logDebug(`Returning active note absolute path via getFullPath: ${absolutePath}`);
-			// Double-check with Node.js path.isAbsolute for sanity (optional)
-			if (!path.isAbsolute(absolutePath)) {
-				plugin.logWarn(`getActiveNoteAbsolutePath: Path "${absolutePath}" from getFullPath() not considered absolute by Node.js path.isAbsolute. Check adapter behavior.`);
-			}
-			return absolutePath;
-		} catch (error) {
-			plugin.logError(`Error calling adapter.getFullPath for "${file.path}":`, error);
-			return null; // Return null if the adapter method fails
-		}
-	} else {
-		plugin.logError("Cannot get active note absolute path: Vault adapter is not FileSystemAdapter or getFullPath is unavailable.");
-		// Fallback attempt (less reliable, kept as last resort - consider removing)
-		// const vaultPath = getCurrentVaultAbsolutePath(plugin);
-		// if (vaultPath) {
-		//     let joinedPath = path.join(vaultPath, file.path);
-		//     let normalized = normalizePath(joinedPath);
-		//     // Attempt correction (less reliable than getFullPath)
-		//     if (vaultPath.startsWith('/') && !normalized.startsWith('/')) {
-		//         normalized = '/' + normalized;
-		//     } else if (/^[a-zA-Z]:\\/.test(vaultPath) && !/^[a-zA-Z]:\\/.test(normalized)) {
-        //         // Basic check if Windows path lost its drive letter - very unlikely with path.join
-        //         plugin.logWarn("Potential Windows path issue after join/normalize.");
-        //     }
-		//     return normalized;
-		// }
-		return null; // Return null if adapter method is unavailable and fallback fails
-	}
-}
-
-/**
- * Gets the title (basename) of the currently active Markdown note.
- * @param plugin The ObsidianPythonBridge plugin instance.
- * @returns The title string or null.
- */
-export function getActiveNoteTitle(plugin: ObsidianPythonBridge): string | null { return getActiveNoteFile(plugin)?.basename ?? null; }
-
-/**
- * Gets the parsed frontmatter of the currently active Markdown note.
- * @param plugin The ObsidianPythonBridge plugin instance.
- * @returns The frontmatter object or null.
- */
-export async function getActiveNoteFrontmatter(plugin: ObsidianPythonBridge): Promise<Record<string, any> | null> {
-	const file = getActiveNoteFile(plugin);
-	if (!file) return null;
-	const metadata = plugin.app.metadataCache.getFileCache(file);
-	return metadata?.frontmatter ?? null;
-}
-
-// --- General Vault/File Helpers ---
-
-/**
- * Gets the absolute path of the current vault.
- * @param plugin The ObsidianPythonBridge plugin instance.
- * @returns The absolute path string or null if unavailable.
- */
-export function getCurrentVaultAbsolutePath(plugin: ObsidianPythonBridge): string | null {
-	const adapter = plugin.app.vault.adapter;
-	if (adapter instanceof FileSystemAdapter && adapter.getBasePath) return adapter.getBasePath();
-	plugin.logWarn("Vault adapter is not FileSystemAdapter or lacks getBasePath method.");
-	return null;
-}
-
-/**
- * Gets the list of all Markdown file paths in the vault.
- * @param plugin The ObsidianPythonBridge plugin instance.
- * @returns An array of vault-relative paths.
- */
-export function getAllNotePaths(plugin: ObsidianPythonBridge, absolute: boolean = false): string[] {
-	const relativePaths = plugin.app.vault.getMarkdownFiles().map((f) => f.path);
-	if (absolute) {
-		const vaultPath = getCurrentVaultAbsolutePath(plugin);
-		if (!vaultPath) {
-			plugin.logError("Cannot return absolute paths: Vault path unavailable for get_all_note_paths.");
-			// Throw an error as the Python client expects this possibility.
-			throw new Error("Cannot get absolute note paths: Vault absolute path is unavailable.");
-		}
-		// Ensure vaultPath doesn't have a trailing separator for consistent joining
-		const cleanVaultPath = vaultPath.endsWith(path.sep) ? vaultPath.slice(0, -1) : vaultPath;
-		return relativePaths.map(p => normalizePath(path.join(cleanVaultPath, p)));
-	}
-	return relativePaths;
-}
-
-/**
- * Retrieves the full content of a specific note.
- * @param plugin The ObsidianPythonBridge plugin instance.
- * @param relativePath The vault-relative path to the note.
- * @returns The content of the note.
- * @throws Error if the file is not found or is not a TFile.
- */
-export async function getNoteContentByPath(plugin: ObsidianPythonBridge, relativePath: string): Promise<string> {
-	const normalizedPath = normalizePath(relativePath);
-	const file = plugin.app.vault.getFileByPath(normalizedPath); // Use getFileByPath
-	if (!file) throw new Error(`File not found at path: ${normalizedPath}`);
-	return plugin.app.vault.cachedRead(file); // Use cachedRead
-}
-
-/**
- * Retrieves the parsed frontmatter of a specific note.
- * @param plugin The ObsidianPythonBridge plugin instance.
- * @param relativePath The vault-relative path to the note.
- * @returns The parsed frontmatter object, or null if no frontmatter exists or file not found.
- */
-export async function getNoteFrontmatterByPath(plugin: ObsidianPythonBridge, relativePath: string): Promise<Record<string, any> | null> {
-	const normalizedPath = normalizePath(relativePath);
-	const metadata = plugin.app.metadataCache.getCache(normalizedPath);
-	if (!metadata) {
-		const fileExists = !!plugin.app.vault.getFileByPath(normalizedPath); // Use getFileByPath
-		if (!fileExists) { plugin.logDebug(`File not found at path for frontmatter lookup: ${normalizedPath}`); return null; }
-		plugin.logDebug(`No metadata cache found for existing file: ${normalizedPath}`);
-		return null;
-	}
-	return metadata.frontmatter ?? null;
-}
-
-/**
- * Modifies the content of a note specified by its vault-relative path using app.vault.modify.
- * @param plugin The ObsidianPythonBridge plugin instance.
- * @param relativePath The vault-relative path of the note to modify.
- * @param newContent The new full content for the note.
- * @throws Error if the file is not found or modification fails.
- */
-export async function modifyNoteContentByRelativePath(plugin: ObsidianPythonBridge, relativePath: string, newContent: string): Promise<void> {
-	const normalizedPath = normalizePath(relativePath);
-	const file = plugin.app.vault.getFileByPath(normalizedPath); // Use getFileByPath
-	if (!file) throw new Error(`Cannot modify note: File not found in vault at path: ${normalizedPath}`);
-	plugin.logDebug(`Attempting to modify note via Vault API: ${normalizedPath}`);
-	try {
-		await plugin.app.vault.modify(file, newContent);
-		plugin.logInfo(`Note modified successfully: ${normalizedPath}`);
-	} catch (error) {
-		plugin.logError(`Error during app.vault.modify for ${normalizedPath}:`, error);
-		throw new Error(`Vault API failed to modify ${normalizedPath}: ${error instanceof Error ? error.message : String(error)}`);
-	}
-}
-
-/**
- * Creates a new note in the vault.
- * @param plugin The ObsidianPythonBridge plugin instance.
- * @param relativePath Vault-relative path for the new note (including .md).
- * @param content Initial content for the note.
- * @returns The created TFile object.
- * @throws Error if creation fails (e.g., file exists, invalid path).
- */
-export async function createNote(plugin: ObsidianPythonBridge, relativePath: string, content: string): Promise<TFile> {
-	const normalizedPath = normalizePath(relativePath);
-	plugin.logDebug(`Attempting to create note: ${normalizedPath}`);
-	try {
-		const existingFile = plugin.app.vault.getFileByPath(normalizedPath); // Use getFileByPath
-		if (existingFile) throw new Error(`File already exists at path: ${normalizedPath}`);
-		const file = await plugin.app.vault.create(normalizedPath, content);
-		plugin.logInfo(`Note created successfully: ${normalizedPath}`);
-		return file;
-	} catch (error) {
-		plugin.logError(`Error creating note ${normalizedPath}:`, error);
-		throw new Error(`Failed to create note "${normalizedPath}": ${error instanceof Error ? error.message : String(error)}`);
-	}
-}
-
-/**
- * Checks if a file or folder exists using the vault adapter.
- * @param plugin The ObsidianPythonBridge plugin instance.
- * @param relativePath Vault-relative path to check.
- * @returns True if the path exists, false otherwise.
- * @throws Error if the adapter check fails unexpectedly.
- */
-export async function checkPathExists(plugin: ObsidianPythonBridge, relativePath: string): Promise<boolean> {
-	const normalizedPath = normalizePath(relativePath);
-	try {
-		const exists = await plugin.app.vault.adapter.exists(normalizedPath);
-		plugin.logDebug(`Path exists check for "${normalizedPath}": ${exists}`);
-		return exists;
-	} catch (error) {
-		plugin.logError(`Error checking existence for path ${normalizedPath}:`, error);
-		throw new Error(`Failed to check existence for path "${normalizedPath}": ${error instanceof Error ? error.message : String(error)}`);
-	}
-}
-
-/**
- * Deletes a file or folder (moves to trash or permanently).
- * @param plugin The ObsidianPythonBridge plugin instance.
- * @param relativePath Vault-relative path of the item to delete.
- * @param permanently If true, delete permanently. Defaults to false (move to trash).
- * @throws Error if the item is not found or deletion fails.
- */
-export async function deletePath(plugin: ObsidianPythonBridge, relativePath: string, permanently: boolean = false): Promise<void> {
-	const normalizedPath = normalizePath(relativePath);
-	plugin.logDebug(`Attempting to delete path: ${normalizedPath} (Permanently: ${permanently})`);
-	const fileOrFolder = plugin.app.vault.getAbstractFileByPath(normalizedPath); // Keep getAbstractFileByPath here, as it can be either file or folder
-	if (!fileOrFolder) throw new Error(`Cannot delete: Path not found at "${normalizedPath}"`);
-	try {
-		if (permanently) {
-			plugin.logWarn(`Permanently deleting path: ${normalizedPath}`);
-			await plugin.app.vault.delete(fileOrFolder, true); // true for 'force' permanent delete
-		} else {
-			plugin.logDebug(`Moving path to trash: ${normalizedPath}`);
-			// Use fileManager.trashFile for moving to Obsidian/system trash
-			await plugin.app.fileManager.trashFile(fileOrFolder);
-		}
-	plugin.logInfo(`Path deleted successfully: ${normalizedPath} (Permanently: ${permanently})`);
-	} catch (error) {
-		plugin.logError(`Error deleting path ${normalizedPath}:`, error);
-		throw new Error(`Failed to delete path "${normalizedPath}": ${error instanceof Error ? error.message : String(error)}`);
-	}
-}
-
-/**
- * Renames or moves a file or folder within the vault.
- * @param plugin The ObsidianPythonBridge plugin instance.
- * @param oldRelativePath Current vault-relative path.
- * @param newRelativePath Desired new vault-relative path.
- * @throws Error if the old path is not found, the new path is invalid, or rename fails.
- */
-export async function renamePath(plugin: ObsidianPythonBridge, oldRelativePath: string, newRelativePath: string): Promise<void> {
-	const normalizedOldPath = normalizePath(oldRelativePath);
-	const normalizedNewPath = normalizePath(newRelativePath);
-	plugin.logDebug(`Attempting to rename/move: ${normalizedOldPath} -> ${normalizedNewPath}`);
-
-	const fileOrFolder = plugin.app.vault.getAbstractFileByPath(normalizedOldPath);
-	if (!fileOrFolder) throw new Error(`Cannot rename: Source path not found at "${normalizedOldPath}"`);
-	if (normalizedOldPath === normalizedNewPath) throw new Error(`Cannot rename: Old path and new path are identical "${normalizedOldPath}"`);
-	const destinationExists = plugin.app.vault.getAbstractFileByPath(normalizedNewPath);
-	if (destinationExists) throw new Error(`Cannot rename: Destination path already exists "${normalizedNewPath}"`);
-
-	try {
-		// Use fileManager.renameFile for updating links and respecting user preferences
-		await plugin.app.fileManager.renameFile(fileOrFolder, normalizedNewPath);
-		plugin.logInfo(`Path renamed/moved successfully: ${normalizedOldPath} -> ${normalizedNewPath}`);
-	} catch (error) {
-		plugin.logError(`Error renaming path ${normalizedOldPath} to ${normalizedNewPath}:`, error);
-		throw new Error(`Failed to rename path "${normalizedOldPath}" to "${normalizedNewPath}": ${error instanceof Error ? error.message : String(error)}`);
-	}
-}
-
-/**
- * Creates a new folder in the vault.
- * @param plugin The ObsidianPythonBridge plugin instance.
- * @param relativePath Vault-relative path for the new folder.
- * @throws Error if creation fails (e.g., folder exists, invalid path).
- */
-export async function createFolder(plugin: ObsidianPythonBridge, relativePath: string): Promise<void> {
-	const normalizedPath = normalizePath(relativePath);
-	plugin.logDebug(`Attempting to create folder: ${normalizedPath}`);
-	try {
-		const existingPath = plugin.app.vault.getFolderByPath(normalizedPath); // Use getFolderByPath
-		if (existingPath) throw new Error(`Folder already exists at "${normalizedPath}".`);
-		await plugin.app.vault.createFolder(normalizedPath);
-		plugin.logInfo(`Folder created successfully: ${normalizedPath}`);
-	} catch (error) {
-		plugin.logError(`Error creating folder ${normalizedPath}:`, error);
-		throw new Error(`Failed to create folder "${normalizedPath}": ${error instanceof Error ? error.message : String(error)}`);
-	}
-}
-
-/**
- * Lists files and subfolders within a given vault folder path.
- * @param plugin The ObsidianPythonBridge plugin instance.
- * @param relativePath Vault-relative path of the folder to list. Use "" for root.
- * @returns An object containing lists of relative file and folder paths.
- * @throws Error if the path is not found, not a folder, or listing fails.
- */
-export async function listFolder(plugin: ObsidianPythonBridge, relativePath: string): Promise<{ files: string[]; folders: string[] }> {
-	const normalizedPath = normalizePath(relativePath);
-	plugin.logDebug(`Attempting to list folder contents: ${normalizedPath}`);
-	try {
-		const listResult = await plugin.app.vault.adapter.list(normalizedPath);
-		plugin.logDebug(`Folder listed successfully: ${normalizedPath}`);
-		return { files: listResult.files || [], folders: listResult.folders || [] };
-	} catch (error) {
-		plugin.logError(`Error listing folder ${normalizedPath}:`, error);
-		const pathExists = await checkPathExists(plugin, normalizedPath);
-		if (!pathExists) throw new Error(`Cannot list folder: Path not found at "${normalizedPath}"`);
-		else throw new Error(`Failed to list folder "${normalizedPath}": ${error instanceof Error ? error.message : String(error)} (Is it a folder?)`);
-	}
-}
-
-/**
- * Retrieves outgoing links (including embeds) from a note's metadata cache.
- * @param plugin The ObsidianPythonBridge plugin instance.
- * @param relativePath Vault-relative path of the note.
- * @returns A list of outgoing link strings.
- * @throws Error if the note is not found or metadata cannot be retrieved.
- */
-export function getLinks(plugin: ObsidianPythonBridge, relativePath: string): string[] {
-	const normalizedPath = normalizePath(relativePath);
-	plugin.logDebug(`Attempting to get outgoing links for: ${normalizedPath}`);
-	const metadata = plugin.app.metadataCache.getCache(normalizedPath);
-	if (!metadata) {
-		const fileExists = !!plugin.app.vault.getFileByPath(normalizedPath); // Use getFileByPath
-		if (!fileExists) throw new Error(`Cannot get links: File not found at path "${normalizedPath}"`);
-		else { plugin.logWarn(`No metadata cache found for file "${normalizedPath}" to get links.`); return []; }
-	}
-	const outgoingLinks: string[] = [];
-	if (metadata.links) metadata.links.forEach((link) => outgoingLinks.push(link.link));
-	if (metadata.embeds) metadata.embeds.forEach((embed) => outgoingLinks.push(embed.link));
-	const uniqueLinks = Array.from(new Set(outgoingLinks));
-	plugin.logDebug(`Found ${uniqueLinks.length} unique outgoing links/embeds for ${normalizedPath}.`);
-	return uniqueLinks;
-}
-
-/**
- * Retrieves backlinks for a specific note, optionally using the Backlink Cache plugin.
- * @param plugin The ObsidianPythonBridge plugin instance.
- * @param targetPath Vault-relative path of the target note.
- * @param useCacheIfAvailable Attempt to use Backlink Cache plugin if available.
- * @param cacheMode 'fast' or 'safe' mode for Backlink Cache plugin.
- * @returns A dictionary mapping source file paths to their LinkCache arrays.
- * @throws Error if the target file is not found or backlink retrieval fails.
- */
-export async function getBacklinks(plugin: ObsidianPythonBridge, targetPath: string, useCacheIfAvailable: boolean, cacheMode: "fast" | "safe"): Promise<Record<string, LinkCache[]>> {
-	plugin.logDebug(`Handling get_backlinks for: ${targetPath}, useCache: ${useCacheIfAvailable}, mode: ${cacheMode}`);
-	const targetFile = plugin.app.vault.getFileByPath(targetPath); // Use getFileByPath
-	if (!targetFile) throw new Error(`File not found at path: ${targetPath}`);
-	let backlinksResult: Record<string, LinkCache[]> | null = null;
-	let errorOccurred: string | null = null;
-	// @ts-ignore: Accessing internal 'plugins' property which is not part of the public API.
-	const isCachePluginEnabled = (plugin.app as any).plugins.enabledPlugins.has("backlink-cache");
-	const attemptCacheFeatures = useCacheIfAvailable && isCachePluginEnabled;
-	// @ts-ignore: Accessing 'getBacklinksForFile' which might be monkey-patched by 'backlink-cache' plugin.
-	const getBacklinksFn = (plugin.app.metadataCache as any).getBacklinksForFile;
-	if (typeof getBacklinksFn !== "function") { plugin.logError("Native function app.metadataCache.getBacklinksForFile not found!"); throw new Error("Obsidian's native getBacklinksForFile function is missing."); }
-	try {
-		if (attemptCacheFeatures && cacheMode === "safe") {
-			// @ts-ignore: Accessing '.safe' property potentially added by 'backlink-cache' plugin.
-			if (typeof getBacklinksFn.safe === "function") {
-				plugin.logDebug("Attempting to call getBacklinksForFile.safe() (provided by backlink-cache)");
-				// @ts-ignore: Calling potentially monkey-patched '.safe' method.
-				backlinksResult = await getBacklinksFn.safe.call(plugin.app.metadataCache, targetFile);
-				plugin.logDebug("Call to getBacklinksForFile.safe() completed.");
-			} else {
-				plugin.logWarn("Requested 'safe' mode, but getBacklinksForFile.safe function not found. Falling back to standard call.");
-				backlinksResult = getBacklinksFn.call(plugin.app.metadataCache, targetFile);
-			}
-		} else {
-			if (attemptCacheFeatures) plugin.logDebug("Calling standard getBacklinksForFile (using backlink-cache 'fast' mode if active)");
-			else plugin.logDebug("Calling standard getBacklinksForFile (native Obsidian implementation)");
-			backlinksResult = getBacklinksFn.call(plugin.app.metadataCache, targetFile);
-			plugin.logDebug("Standard call to getBacklinksForFile completed.");
-		}
-	} catch (error) {
-		plugin.logError(`Error during getBacklinksForFile call (mode: ${attemptCacheFeatures ? cacheMode : "native"}):`, error);
-		errorOccurred = `Error retrieving backlinks: ${error instanceof Error ? error.message : String(error)}`;
-	}
-	if (errorOccurred) throw new Error(errorOccurred);
-	else if (backlinksResult !== null) {
-		plugin.logDebug("Raw backlinks result from API/Native:", backlinksResult);
-		const serializableBacklinks: Record<string, LinkCache[]> = {};
-		try {
-			// The structure returned by the cache plugin seems to be { data: Map<string, LinkCache[]> }
-			// The native one might be different, adjust based on observation if needed.
-			// @ts-ignore: Accessing 'data' property which might exist on the result from 'backlink-cache'.
-			const backlinksMap = (backlinksResult as any)?.data;
-			if (backlinksMap instanceof Map) {
-				plugin.logDebug(`Iterating through Map with ${backlinksMap.size} entries.`);
-				for (const [sourcePath, linkCacheArray] of backlinksMap.entries()) {
-					if (typeof sourcePath === "string" && Array.isArray(linkCacheArray)) serializableBacklinks[sourcePath] = linkCacheArray;
-					else plugin.logWarn(`Skipping invalid entry in backlinks Map: Key=${sourcePath}, Value type=${typeof linkCacheArray}`);
-				}
-			} else {
-				// Fallback or handle native structure if different
-				// Assuming native might return Record<string, LinkCache[]> directly?
-				if (typeof backlinksResult === 'object' && backlinksResult !== null && !(backlinksResult instanceof Map)) {
-					plugin.logWarn("Backlinks result was not the expected Map structure. Assuming Record<string, LinkCache[]>.", backlinksResult);
-					// Directly assign if it looks like the right structure
-					// This part might need refinement based on testing native behavior without the cache plugin
-					Object.assign(serializableBacklinks, backlinksResult);
-				} else {
-					plugin.logWarn("Backlinks result did not contain the expected 'data' Map structure or a direct Record. Raw result:", backlinksResult);
-				}
-			}
-			plugin.logDebug("Serializable backlinks data prepared:", serializableBacklinks);
-			return serializableBacklinks;
-		} catch (conversionError) {
-			plugin.logError("Error converting backlinks result to serializable format:", conversionError);
-			throw new Error(`Failed to process backlink data: ${conversionError instanceof Error ? conversionError.message : String(conversionError)}`);
-		}
-	} else {
-		// This case should ideally not be reached if errorOccurred is handled correctly
-		plugin.logError(`Failed to retrieve backlinks for ${targetPath} using any method. Returning error.`);
-		throw new Error(`Failed to retrieve backlinks for ${targetPath} using any method.`);
-	}
-}
-
-// --- Editor Helpers ---
-
-/**
- * Gets the currently selected text in the active Markdown editor.
- * @param plugin The ObsidianPythonBridge plugin instance.
- * @returns The selected text (can be an empty string if nothing is selected).
- * @throws Error if no Markdown view/editor is active.
- */
-export function getSelectedText(plugin: ObsidianPythonBridge): string {
-	const view = plugin.app.workspace.getActiveViewOfType(MarkdownView);
-	if (!view) throw new Error("No active Markdown view found.");
-	const editor = view.editor;
-	if (!editor) throw new Error("Active Markdown view does not have an editor instance.");
-	return editor.getSelection();
-}
-
-/**
- * Replaces the currently selected text in the active Markdown editor.
- * If no text is selected, inserts the text at the cursor position.
- * @param plugin The ObsidianPythonBridge plugin instance.
- * @param replacement The text to insert or replace the selection with.
- * @throws Error if no Markdown view/editor is active.
- */
-export function replaceSelectedText(plugin: ObsidianPythonBridge, replacement: string): void {
-	const view = plugin.app.workspace.getActiveViewOfType(MarkdownView);
-	if (!view) throw new Error("No active Markdown view found to replace selection in.");
-	const editor = view.editor;
-	if (!editor) throw new Error("Active Markdown view does not have an editor instance.");
-	editor.replaceSelection(replacement);
-}
-
-/**
- * Opens a note in the Obsidian workspace.
- * @param plugin The ObsidianPythonBridge plugin instance.
- * @param relativePath The vault-relative path of the note to open (e.g., "Folder/Note.md").
- * @param newLeaf If true, opens the note in a new leaf (tab/split). Defaults to false.
- * @throws Error if the file cannot be opened (e.g., not found, invalid path).
- */
-export async function openNote(plugin: ObsidianPythonBridge, relativePath: string, newLeaf: boolean = false): Promise<void> {
-	const normalizedPath = normalizePath(relativePath);
-	plugin.logDebug(`Requesting to open note: ${normalizedPath} (newLeaf: ${newLeaf})`);
-	try {
-		await plugin.app.workspace.openLinkText(normalizedPath, "", newLeaf ? "split" : false); // sourcePath // PaneType or boolean
-		plugin.logInfo(`Successfully requested to open ${normalizedPath}`);
-	} catch (error) {
-		plugin.logError(`Failed to open link text "${normalizedPath}":`, error);
-		throw new Error(`Could not open note "${normalizedPath}": ${error instanceof Error ? error.message : String(error)}`);
-	}
-}
-
-/**
- * Retrieves context information about the active editor.
- * @param plugin The ObsidianPythonBridge plugin instance.
- * @returns An object with editor context, or null if no editor is active.
- * @throws Error if accessing editor properties fails unexpectedly.
- */
-export function getEditorContext(plugin: ObsidianPythonBridge): Record<string, any> | null {
-	const view = plugin.app.workspace.getActiveViewOfType(MarkdownView);
-	if (!view || !view.editor) { plugin.logDebug("No active Markdown editor found for get_editor_context."); return null; }
-	const editor = view.editor;
-	try {
-		const cursor = editor.getCursor();
-		const lineCount = editor.lineCount();
-		const context = { cursor: { line: cursor.line, ch: cursor.ch }, line_count: lineCount };
-		plugin.logDebug("Retrieved editor context:", context);
-		return context;
-	} catch (error) {
-		plugin.logError("Error retrieving editor context:", error);
-		throw new Error(`Failed to get editor context: ${error instanceof Error ? error.message : String(error)}`);
-	}
-}
-
-// --- Other Obsidian Info Helpers ---
-
-/**
- * Gets the current language setting of Obsidian.
- * @param plugin The ObsidianPythonBridge plugin instance.
- * @returns The language code (e.g., 'en', 'fr') or 'en' as default.
- */
-export function getObsidianLanguage(plugin: ObsidianPythonBridge): string {
-	const obsidianLang = localStorage.getItem("language");
-	if (obsidianLang) { plugin.logDebug(`Obsidian language from localStorage: ${obsidianLang}`); return obsidianLang; }
-	try {
-		// @ts-ignore - Accessing moment which is globally available in Obsidian
-		const momentLocale = moment.locale();
-		if (momentLocale) { plugin.logDebug(`Obsidian language from moment.locale(): ${momentLocale}`); return momentLocale; }
-	} catch (e) { plugin.logWarn("Could not get language via moment.locale()", e); }
-	plugin.logWarn("Could not determine Obsidian language, defaulting to 'en'.");
-	return "en";
-}
-
-/**
- * Gets the name of the current vault.
- * @param plugin The ObsidianPythonBridge plugin instance.
- * @returns The vault name string.
- * @throws Error if retrieval fails.
- */
-export function getVaultName(plugin: ObsidianPythonBridge): string {
-	try {
-		const vaultName = plugin.app.vault.getName();
-		plugin.logDebug(`Retrieved vault name: ${vaultName}`);
-		return vaultName;
-	} catch (error) {
-		plugin.logError("Error retrieving vault name:", error);
-		throw new Error(`Failed to get vault name: ${error instanceof Error ? error.message : String(error)}`);
-	}
-}
-
-/**
- * Determines the current theme mode (light or dark).
- * @param plugin The ObsidianPythonBridge plugin instance.
- * @returns 'light' or 'dark'.
- * @throws Error if checking fails.
- */
-export function getThemeMode(plugin: ObsidianPythonBridge): "light" | "dark" {
-	try {
-		const isDark = document.body.classList.contains("theme-dark");
-		const mode = isDark ? "dark" : "light";
-		plugin.logDebug(`Determined theme mode: ${mode}`);
-		return mode;
-	} catch (error) {
-		plugin.logError("Error checking document.body for theme class:", error);
-		throw new Error(`Failed to determine theme mode: ${error instanceof Error ? error.message : String(error)}`);
-	}
-}
-
-// --- Temporarily Disabled API Functions ---
-// Keep these placeholders to avoid breaking imports if they are re-enabled later
-
-/**
- * Executes an Obsidian command by its ID. (Temporarily Disabled)
- * @param plugin The ObsidianPythonBridge plugin instance.
- * @param commandId The ID of the command to execute.
- * @throws Error always (feature disabled).
- */
-export function runObsidianCommand(plugin: ObsidianPythonBridge, commandId: string): void {
-	plugin.logError("run_obsidian_command is temporarily disabled due to build issues.");
-	throw new Error("run_obsidian_command is temporarily disabled.");
-	// Original logic:
-	// plugin.logDebug(`Attempting to execute command ID: ${commandId}`);
-	// try {
-	//  const success = plugin.app.commands.executeCommandById(commandId);
-	//  if (!success) {
-	//      const commandExists = !!plugin.app.commands.commands[commandId];
-	//      if (!commandExists) throw new Error(`Command with ID "${commandId}" not found.`);
-	//      else throw new Error(`Command "${commandId}" could not be executed (possibly disabled or inactive).`);
-	//  }
-	//  plugin.logInfo(`Command executed successfully: ${commandId}`);
-	// } catch (error) {
-	//  plugin.logError(`Error executing command ${commandId}:`, error);
-	//  throw new Error(`Failed to execute command "${commandId}": ${error instanceof Error ? error.message : String(error)}`);
-	// }
-}
-
-/**
- * Retrieves all unique tags from the Obsidian metadata cache. (Temporarily Disabled)
- * @param plugin The ObsidianPythonBridge plugin instance.
- * @returns A sorted list of unique tags (including '#').
- * @throws Error always (feature disabled).
- */
-export function getAllTags(plugin: ObsidianPythonBridge): string[] {
-	plugin.logError("get_all_tags is temporarily disabled due to build issues.");
-	throw new Error("get_all_tags is temporarily disabled.");
-	// Original logic:
-	// try {
-	//  const tagsObject = plugin.app.metadataCache.getAllTags();
-	//  const tagsArray = Object.keys(tagsObject);
-	//  tagsArray.sort();
-	//  plugin.logDebug(`Retrieved ${tagsArray.length} unique tags directly via getAllTags().`);
-	//  return tagsArray;
-	// } catch (error) {
-	//  plugin.logError("Error retrieving tags using metadataCache.getAllTags():", error);
-	//  throw new Error(`Failed to get tags using getAllTags(): ${error instanceof Error ? error.message : String(error)}`);
-	// }
-}
-=======
 // Index file that re-exports all API functions from individual modules.
 // This maintains backward compatibility while providing a modular structure.
 
@@ -672,5 +47,4 @@
 // Utility Operations
 export { getObsidianLanguage } from './api/obsidian-info';
 export { runObsidianCommand } from './api/commands';
-export { getAllTags } from './api/tags';
->>>>>>> 05578162
+export { getAllTags } from './api/tags';