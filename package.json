--- conflicted
+++ resolved
@@ -1,12 +1,7 @@
 {
-<<<<<<< HEAD
   "name": "python-bridge",
   "version": "2.0.0",
-=======
-  "name": "obsidian-python-bridge",
-  "version": "2.0.0",
   "description": "🐍 A plugin that lets you write plugins in Python! Yes, it's as crazy as it sounds!",
->>>>>>> 05578162
   "main": "main.js",
   "scripts": {
     "dev": "node esbuild.config.mjs",
